{
  "name": "server",
  "version": "0.0.3",
  "description": "Assists and encourages individuals for a manageable meal preparation lifestyle",
  "main": "index.js",
  "scripts": {
    "start": "NODE_ENV=production node index.js",
    "dev": "NODE_ENV=development DEBUG=kochii:* nodemon index.js",
    "util:dropdb": "node util/scripts/dropdb",
    "util:populatedb": "node util/scripts/populatedb",
    "test": "jest"
  },
  "keywords": [],
  "author": "jeffrey ram pineda <jeffreyrampineda@gmail.com>",
  "license": "ISC",
  "dependencies": {
    "@sendgrid/mail": "^7.2.0",
    "axios": "^0.26.1",
    "bcryptjs": "^2.4.3",
    "cors": "^2.8.5",
    "crypto-random-string": "^3.2.0",
    "debug": "^4.3.4",
    "dotenv": "^16.0.0",
    "express": "^4.17.3",
    "helmet": "^5.0.2",
    "http-errors": "^2.0.0",
<<<<<<< HEAD
    "jsonwebtoken": "^8.4.0",
    "luxon": "^2.3.2",
    "mongoose": "^6.8.0",
=======
    "jsonwebtoken": "^9.0.0",
    "luxon": "^2.5.2",
    "mongoose": "^6.4.6",
>>>>>>> 14745902
    "morgan": "^1.10.0",
    "passport": "^0.5.2",
    "passport-jwt": "^4.0.0",
    "pug": "^3.0.2",
    "socket.io": "^4.6.1",
    "validator": "^13.7.0"
  },
  "devDependencies": {
    "@shelf/jest-mongodb": "^2.2.1",
    "jest": "^27.5.1",
    "nodemon": "^2.0.15",
    "supertest": "^6.2.2"
  },
  "jest": {
    "testEnvironment": "node",
    "modulePathIgnorePatterns": [
      "client",
      ".cache"
    ],
    "preset": "@shelf/jest-mongodb"
  }
}
<|MERGE_RESOLUTION|>--- conflicted
+++ resolved
@@ -1,57 +1,51 @@
-{
-  "name": "server",
-  "version": "0.0.3",
-  "description": "Assists and encourages individuals for a manageable meal preparation lifestyle",
-  "main": "index.js",
-  "scripts": {
-    "start": "NODE_ENV=production node index.js",
-    "dev": "NODE_ENV=development DEBUG=kochii:* nodemon index.js",
-    "util:dropdb": "node util/scripts/dropdb",
-    "util:populatedb": "node util/scripts/populatedb",
-    "test": "jest"
-  },
-  "keywords": [],
-  "author": "jeffrey ram pineda <jeffreyrampineda@gmail.com>",
-  "license": "ISC",
-  "dependencies": {
-    "@sendgrid/mail": "^7.2.0",
-    "axios": "^0.26.1",
-    "bcryptjs": "^2.4.3",
-    "cors": "^2.8.5",
-    "crypto-random-string": "^3.2.0",
-    "debug": "^4.3.4",
-    "dotenv": "^16.0.0",
-    "express": "^4.17.3",
-    "helmet": "^5.0.2",
-    "http-errors": "^2.0.0",
-<<<<<<< HEAD
-    "jsonwebtoken": "^8.4.0",
-    "luxon": "^2.3.2",
-    "mongoose": "^6.8.0",
-=======
-    "jsonwebtoken": "^9.0.0",
-    "luxon": "^2.5.2",
-    "mongoose": "^6.4.6",
->>>>>>> 14745902
-    "morgan": "^1.10.0",
-    "passport": "^0.5.2",
-    "passport-jwt": "^4.0.0",
-    "pug": "^3.0.2",
-    "socket.io": "^4.6.1",
-    "validator": "^13.7.0"
-  },
-  "devDependencies": {
-    "@shelf/jest-mongodb": "^2.2.1",
-    "jest": "^27.5.1",
-    "nodemon": "^2.0.15",
-    "supertest": "^6.2.2"
-  },
-  "jest": {
-    "testEnvironment": "node",
-    "modulePathIgnorePatterns": [
-      "client",
-      ".cache"
-    ],
-    "preset": "@shelf/jest-mongodb"
-  }
-}
+{
+  "name": "server",
+  "version": "0.0.3",
+  "description": "Assists and encourages individuals for a manageable meal preparation lifestyle",
+  "main": "index.js",
+  "scripts": {
+    "start": "NODE_ENV=production node index.js",
+    "dev": "NODE_ENV=development DEBUG=kochii:* nodemon index.js",
+    "util:dropdb": "node util/scripts/dropdb",
+    "util:populatedb": "node util/scripts/populatedb",
+    "test": "jest"
+  },
+  "keywords": [],
+  "author": "jeffrey ram pineda <jeffreyrampineda@gmail.com>",
+  "license": "ISC",
+  "dependencies": {
+    "@sendgrid/mail": "^7.2.0",
+    "axios": "^0.26.1",
+    "bcryptjs": "^2.4.3",
+    "cors": "^2.8.5",
+    "crypto-random-string": "^3.2.0",
+    "debug": "^4.3.4",
+    "dotenv": "^16.0.0",
+    "express": "^4.17.3",
+    "helmet": "^5.0.2",
+    "http-errors": "^2.0.0",
+    "jsonwebtoken": "^9.0.0",
+    "luxon": "^2.5.2",
+    "mongoose": "^6.4.6",
+    "morgan": "^1.10.0",
+    "passport": "^0.5.2",
+    "passport-jwt": "^4.0.0",
+    "pug": "^3.0.2",
+    "socket.io": "^4.6.1",
+    "validator": "^13.7.0"
+  },
+  "devDependencies": {
+    "@shelf/jest-mongodb": "^2.2.1",
+    "jest": "^27.5.1",
+    "nodemon": "^2.0.15",
+    "supertest": "^6.2.2"
+  },
+  "jest": {
+    "testEnvironment": "node",
+    "modulePathIgnorePatterns": [
+      "client",
+      ".cache"
+    ],
+    "preset": "@shelf/jest-mongodb"
+  }
+}