{
  "name": "kochii",
  "version": "0.0.3",
  "description": "Assists and encourages individuals for a manageable meal preparation lifestyle",
  "main": "index.js",
  "scripts": {
    "start": "node index.js",
    "dev": "concurrently \"npm run dev:server\" \"npm run dev:app\"",
    "dev:server": "DEBUG=kochii:* nodemon index.js",
    "dev:app": "cd client && npm run dev",
    "build:app": "cd client && npm run build",
    "test": "jest --silent --forceExit --detectOpenHandles --maxWorkers=10",
    "postinstall": "cd client && npm install"
  },
  "keywords": [],
  "author": "jeffrey ram pineda <jeffreyrampineda@gmail.com>",
  "license": "ISC",
  "dependencies": {
    "@sendgrid/mail": "^7.2.0",
<<<<<<< HEAD
    "axios": "^0.21.2",
=======
    "axios": "^0.26.1",
>>>>>>> a22d6e6a
    "bcrypt": "^5.0.0",
    "cors": "^2.8.5",
    "crypto-random-string": "^3.2.0",
    "debug": "^4.3.4",
    "dotenv": "^16.0.0",
    "express": "^4.17.3",
    "helmet": "^5.0.2",
    "http-errors": "^2.0.0",
    "jsonwebtoken": "^8.4.0",
    "mongoose": "^6.3.0",
    "morgan": "^1.10.0",
    "passport": "^0.5.2",
    "passport-jwt": "^4.0.0",
<<<<<<< HEAD
    "socket.io": "^2.4.0",
    "socketio-jwt": "^4.6.0",
=======
    "socket.io": "^4.4.1",
>>>>>>> a22d6e6a
    "validator": "^13.7.0"
  },
  "devDependencies": {
    "@shelf/jest-mongodb": "^2.2.1",
    "concurrently": "^7.1.0",
    "jest": "^27.5.1",
    "nodemon": "^2.0.15",
    "supertest": "^6.2.2"
  },
  "jest": {
    "testEnvironment": "node",
    "modulePathIgnorePatterns": [
      "client",
      ".cache"
    ],
    "preset": "@shelf/jest-mongodb"
  }
}
<|MERGE_RESOLUTION|>--- conflicted
+++ resolved
@@ -1,61 +1,52 @@
-{
-  "name": "kochii",
-  "version": "0.0.3",
-  "description": "Assists and encourages individuals for a manageable meal preparation lifestyle",
-  "main": "index.js",
-  "scripts": {
-    "start": "node index.js",
-    "dev": "concurrently \"npm run dev:server\" \"npm run dev:app\"",
-    "dev:server": "DEBUG=kochii:* nodemon index.js",
-    "dev:app": "cd client && npm run dev",
-    "build:app": "cd client && npm run build",
-    "test": "jest --silent --forceExit --detectOpenHandles --maxWorkers=10",
-    "postinstall": "cd client && npm install"
-  },
-  "keywords": [],
-  "author": "jeffrey ram pineda <jeffreyrampineda@gmail.com>",
-  "license": "ISC",
-  "dependencies": {
-    "@sendgrid/mail": "^7.2.0",
-<<<<<<< HEAD
-    "axios": "^0.21.2",
-=======
-    "axios": "^0.26.1",
->>>>>>> a22d6e6a
-    "bcrypt": "^5.0.0",
-    "cors": "^2.8.5",
-    "crypto-random-string": "^3.2.0",
-    "debug": "^4.3.4",
-    "dotenv": "^16.0.0",
-    "express": "^4.17.3",
-    "helmet": "^5.0.2",
-    "http-errors": "^2.0.0",
-    "jsonwebtoken": "^8.4.0",
-    "mongoose": "^6.3.0",
-    "morgan": "^1.10.0",
-    "passport": "^0.5.2",
-    "passport-jwt": "^4.0.0",
-<<<<<<< HEAD
-    "socket.io": "^2.4.0",
-    "socketio-jwt": "^4.6.0",
-=======
-    "socket.io": "^4.4.1",
->>>>>>> a22d6e6a
-    "validator": "^13.7.0"
-  },
-  "devDependencies": {
-    "@shelf/jest-mongodb": "^2.2.1",
-    "concurrently": "^7.1.0",
-    "jest": "^27.5.1",
-    "nodemon": "^2.0.15",
-    "supertest": "^6.2.2"
-  },
-  "jest": {
-    "testEnvironment": "node",
-    "modulePathIgnorePatterns": [
-      "client",
-      ".cache"
-    ],
-    "preset": "@shelf/jest-mongodb"
-  }
-}
+{
+  "name": "kochii",
+  "version": "0.0.3",
+  "description": "Assists and encourages individuals for a manageable meal preparation lifestyle",
+  "main": "index.js",
+  "scripts": {
+    "start": "node index.js",
+    "dev": "concurrently \"npm run dev:server\" \"npm run dev:app\"",
+    "dev:server": "DEBUG=kochii:* nodemon index.js",
+    "dev:app": "cd client && npm run dev",
+    "build:app": "cd client && npm run build",
+    "test": "jest --silent --forceExit --detectOpenHandles --maxWorkers=10",
+    "postinstall": "cd client && npm install"
+  },
+  "keywords": [],
+  "author": "jeffrey ram pineda <jeffreyrampineda@gmail.com>",
+  "license": "ISC",
+  "dependencies": {
+    "@sendgrid/mail": "^7.2.0",
+    "axios": "^0.26.1",
+    "bcrypt": "^5.0.0",
+    "cors": "^2.8.5",
+    "crypto-random-string": "^3.2.0",
+    "debug": "^4.3.4",
+    "dotenv": "^16.0.0",
+    "express": "^4.17.3",
+    "helmet": "^5.0.2",
+    "http-errors": "^2.0.0",
+    "jsonwebtoken": "^8.4.0",
+    "mongoose": "^6.3.0",
+    "morgan": "^1.10.0",
+    "passport": "^0.5.2",
+    "passport-jwt": "^4.0.0",
+    "socket.io": "^4.4.1",
+    "validator": "^13.7.0"
+  },
+  "devDependencies": {
+    "@shelf/jest-mongodb": "^2.2.1",
+    "concurrently": "^7.1.0",
+    "jest": "^27.5.1",
+    "nodemon": "^2.0.15",
+    "supertest": "^6.2.2"
+  },
+  "jest": {
+    "testEnvironment": "node",
+    "modulePathIgnorePatterns": [
+      "client",
+      ".cache"
+    ],
+    "preset": "@shelf/jest-mongodb"
+  }
+}