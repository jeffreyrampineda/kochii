--- conflicted
+++ resolved
@@ -25,11 +25,7 @@
             }]
         });
 
-<<<<<<< HEAD
-        await createActivity({ owner: user._id, method: 'add', target: 'item', addedDate: new Date(), quantity: 1, description: "Item created" });
-=======
         await createActivity({ owner: account_id, method: 'add', target: 'item', addedDate: new Date(), quantity: 1, description: "Item created" });
->>>>>>> a22d6e6a
 
         return true;
     } catch (error) {
@@ -144,11 +140,7 @@
         if (result.ok === 1) {
             const item = result.value.items[0];
 
-<<<<<<< HEAD
-            await createActivity({ owner: user._id, method: 'add', target: 'item', addedDate: item.addedDate, quantity: item.quantity, description: "Item created" });
-=======
             await createActivity({ owner: account_id, method: 'add', target: 'item', addedDate: item.addedDate, quantity: item.quantity, description: "Item created" });
->>>>>>> a22d6e6a
 
             for (const socket_id in global.currentConnections[account_id]) {
                 global.currentConnections[account_id][socket_id].socket.emit('item_create', item);
@@ -193,49 +185,28 @@
             const item = result.value.items.find(i => i._id == _id);
 
             if ((new Date(oldVItem.addedDate)).getTime() != (new Date(item.addedDate)).getTime()) {
-<<<<<<< HEAD
-                await createActivity({ owner: user._id, method: 'delete', target: 'item', addedDate: oldVItem.addedDate, quantity: -oldVItem.quantity, description: "Changed dates" });
-                await createActivity({ owner: user._id, method: 'add', target: 'item', addedDate: item.addedDate, quantity: item.quantity, description: "Changed dates" });
-            }
-            if (oldVItem.group != group) {
-                await createActivity({ owner: user._id, method: 'edit', target: 'item', addedDate, quantity, description: "Changed groups" });
-=======
                 await createActivity({ owner: account_id, method: 'delete', target: 'item', addedDate: oldVItem.addedDate, quantity: -oldVItem.quantity, description: "Changed dates" });
                 await createActivity({ owner: account_id, method: 'add', target: 'item', addedDate: item.addedDate, quantity: item.quantity, description: "Changed dates" });
             }
             if (oldVItem.group != group) {
                 await createActivity({ owner: account_id, method: 'edit', target: 'item', addedDate, quantity, description: "Changed groups" });
->>>>>>> a22d6e6a
             }
             if (option === 'set') {
                 const newQuantity = item.quantity - oldVItem.quantity;
 
                 if (newQuantity < 0) {
-<<<<<<< HEAD
-                    await createActivity({ owner: user._id, method: 'delete', target: 'item', addedDate: new Date(), quantity: newQuantity, description: "Updated item" });
-
-                } else if (newQuantity > 0) {
-                    await createActivity({ owner: user._id, method: 'add', target: 'item', addedDate: item.addedDate, quantity: newQuantity, description: "Updated item" });
-=======
                     await createActivity({ owner: account_id, method: 'delete', target: 'item', addedDate: new Date(), quantity: newQuantity, description: "Updated item" });
 
                 } else if (newQuantity > 0) {
                     await createActivity({ owner: account_id, method: 'add', target: 'item', addedDate: item.addedDate, quantity: newQuantity, description: "Updated item" });
->>>>>>> a22d6e6a
                 }
 
             }
             if (option === 'inc') {
                 if (quantity <= 0) {
-<<<<<<< HEAD
-                    await createActivity({ owner: user._id, method: 'delete', target: 'item', addedDate: new Date(), quantity, description: "Decreased quantities" });
-                } else {
-                    await createActivity({ owner: user._id, method: 'add', target: 'item', addedDate: item.addedDate, quantity, description: "Increased quantities" });
-=======
                     await createActivity({ owner: account_id, method: 'delete', target: 'item', addedDate: new Date(), quantity, description: "Decreased quantities" });
                 } else {
                     await createActivity({ owner: account_id, method: 'add', target: 'item', addedDate: item.addedDate, quantity, description: "Increased quantities" });
->>>>>>> a22d6e6a
                 }
             }
 
@@ -271,11 +242,7 @@
         );
 
         if (result.ok === 1) {
-<<<<<<< HEAD
-            await createActivity({ owner: user._id, method: 'removed', target: 'item', addedDate: new Date(), quantity: 0, description: "Permanently removed" });
-=======
             await createActivity({ owner: account_id, method: 'removed', target: 'item', addedDate: new Date(), quantity: 0, description: "Permanently removed" });
->>>>>>> a22d6e6a
 
             for (const socket_id in global.currentConnections[account_id]) {
                 global.currentConnections[account_id][socket_id].socket.emit('item_delete', _id);
